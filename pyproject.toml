[build-system]
requires = [
    "setuptools >= 68.1.2",
    "versioningit >= 2.2.1"
]
build-backend = 'setuptools.build_meta'

[project]
name = "qcodes_contrib_drivers"
description = "User contributed drivers for QCoDeS"
classifiers = [
    "Development Status :: 3 - Alpha",
    "Intended Audience :: Science/Research",
    "License :: OSI Approved :: MIT License",
    "License :: OSI Approved :: GNU General Public License v2 or later (GPLv2+)",
    "Programming Language :: Python :: 3 :: Only",
    "Programming Language :: Python :: 3.9",
    "Programming Language :: Python :: 3.10",
    "Programming Language :: Python :: 3.11",
    "Programming Language :: Python :: 3.12",
    "Topic :: Scientific/Engineering",]
requires-python = ">=3.9"
dependencies = [ "qcodes>=0.42.0", "versioningit>=2.2.1", "packaging", "pandas", "cffi"]
dynamic = [ "version",]

[[project.maintainers]]
name = "QCoDeS Community"
email = "qcodes-support@microsoft.com"

[project.readme]
file = "README.rst"
content-type = "text/x-rst"

[project.license]
text = "MIT"

[project.urls]
Homepage = "https://github.com/QCoDeS/Qcodes_contrib_drivers"
Documentation = "https://qcodes.github.io/Qcodes_contrib_drivers/"
Source = "https://github.com/qcodes/qcodes_contrib_drivers"
Tracker = "https://github.com/QCoDeS/Qcodes_contrib_drivers/issues"

[project.optional-dependencies]
test = [
    "pytest>=6.2.2",
    "pytest-mock",
    "mypy>=0.940",
    "pytest-cov>=3.0.0",
    "coverage[toml]>=6.2",
    "pyvisa-sim",
    "types-tqdm>=4.64.6",
    "pandas-stubs",
]
docs = [ "sphinx", "sphinx_rtd_theme", "nbsphinx", ]

[tool.mypy]
strict_optional = true
disallow_untyped_decorators = true
ignore_missing_imports = false
show_column_numbers = true
warn_unused_ignores = true
warn_unused_configs = true
warn_redundant_casts = true
show_error_codes = true

[[tool.mypy.overrides]]
module = [
    "qcodes_contrib_drivers.drivers.Spectrum.pyspcm"
    ]
ignore_errors = true

# these are packages that we import
# but either don't have stubs or we
# dont have them installed.
[[tool.mypy.overrides]]
module = [
    "cffi",
    "keysightSD1",
    "nidaqmx.*",
    "niswitch.*",
    "pandas",
    "py_header.*",
    "pyspcm",
    "spirack",
    "zhinst.*",
    "ruamel.*",
    "msl.loadlib",
<<<<<<< HEAD
    "TimeTagger"
=======
    "AMC",
    "ACS"
>>>>>>> 93bd6ab1
]
ignore_missing_imports = true

[tool.setuptools]
zip-safe = false
license-files = [
    "LICENSE_TEKTRONIX_AWG520_KEITHLEY_2700",
    "LICENSE",
]

[tool.setuptools.cmdclass]
sdist = "versioningit.cmdclass.sdist"
build_py = "versioningit.cmdclass.build_py"

[tool.versioningit]
default-version = "0.0"

[tool.versioningit.format]
distance = "{next_version}.dev{distance}+{branch}.{vcs}{rev}"
dirty = "{next_version}.dev{distance}+{branch}.{vcs}{rev}.dirty"
distance-dirty = "{next_version}.dev{distance}+{branch}.{vcs}{rev}.dirty"

[tool.versioningit.vcs]
method = "git"
match = ["v*"]

[tool.versioningit.onbuild]
source-file = "src/qcodes_contrib_drivers/_version.py"
build-file = "qcodes_contrib_drivers/_version.py"<|MERGE_RESOLUTION|>--- conflicted
+++ resolved
@@ -85,12 +85,9 @@
     "zhinst.*",
     "ruamel.*",
     "msl.loadlib",
-<<<<<<< HEAD
-    "TimeTagger"
-=======
+    "TimeTagger",
     "AMC",
     "ACS"
->>>>>>> 93bd6ab1
 ]
 ignore_missing_imports = true
 
