[build-system]
requires = [
    "setuptools >= 68.1.2",
    "versioningit >= 2.2.1"
]
build-backend = 'setuptools.build_meta'

[project]
name = "qcodes_contrib_drivers"
description = "User contributed drivers for QCoDeS"
classifiers = [
    "Development Status :: 3 - Alpha",
    "Intended Audience :: Science/Research",
    "License :: OSI Approved :: MIT License",
    "License :: OSI Approved :: GNU General Public License v2 or later (GPLv2+)",
    "Programming Language :: Python :: 3 :: Only",
    "Programming Language :: Python :: 3.9",
    "Programming Language :: Python :: 3.10",
    "Programming Language :: Python :: 3.11",
    "Programming Language :: Python :: 3.12",
    "Topic :: Scientific/Engineering",]
requires-python = ">=3.9"
dependencies = [ "qcodes>=0.42.0", "versioningit>=2.2.1", "packaging", "pandas"]
dynamic = [ "version",]

[[project.maintainers]]
name = "QCoDeS Community"
email = "qcodes-support@microsoft.com"

[project.readme]
file = "README.rst"
content-type = "text/x-rst"

[project.license]
text = "MIT"

[project.urls]
Homepage = "https://github.com/QCoDeS/Qcodes_contrib_drivers"
Documentation = "https://qcodes.github.io/Qcodes_contrib_drivers/"
Source = "https://github.com/qcodes/qcodes_contrib_drivers"
Tracker = "https://github.com/QCoDeS/Qcodes_contrib_drivers/issues"

[project.optional-dependencies]
test = [
    "pytest>=6.2.2",
    "pytest-mock",
    "mypy>=0.940",
    "pytest-cov>=3.0.0",
    "coverage[toml]>=6.2",
    "pyvisa-sim",
    "types-tqdm>=4.64.6",
    "pandas-stubs",
]
docs = [ "sphinx", "sphinx_rtd_theme", "nbsphinx", ]

[tool.mypy]
strict_optional = true
disallow_untyped_decorators = true
ignore_missing_imports = false
show_column_numbers = true
warn_unused_ignores = true
warn_unused_configs = true
warn_redundant_casts = true
show_error_codes = true

[[tool.mypy.overrides]]
module = [
    "qcodes_contrib_drivers.drivers.Spectrum.pyspcm",
    "qcodes_contrib_drivers.drivers.Thorlabs.Thorlabs_PM100D.tlpm",
    ]
ignore_errors = true

# these are packages that we import
# but either don't have stubs or we
# dont have them installed.
[[tool.mypy.overrides]]
module = [
    "cffi",
    "keysightSD1",
    "nidaqmx.*",
    "niswitch.*",
    "pandas",
    "py_header.*",
    "pyspcm",
    "spirack",
    "zhinst.*",
    "ruamel.*",
    "msl.loadlib",
<<<<<<< HEAD
    "TLPM",
    "AMC",
    "ACS"
=======
    "TimeTagger"
>>>>>>> c59c8d4b
]
ignore_missing_imports = true

[tool.setuptools]
zip-safe = false
license-files = [
    "LICENSE_TEKTRONIX_AWG520_KEITHLEY_2700",
    "LICENSE",
]

[tool.setuptools.cmdclass]
sdist = "versioningit.cmdclass.sdist"
build_py = "versioningit.cmdclass.build_py"

[tool.versioningit]
default-version = "0.0"

[tool.versioningit.format]
distance = "{next_version}.dev{distance}+{branch}.{vcs}{rev}"
dirty = "{next_version}.dev{distance}+{branch}.{vcs}{rev}.dirty"
distance-dirty = "{next_version}.dev{distance}+{branch}.{vcs}{rev}.dirty"

[tool.versioningit.vcs]
method = "git"
match = ["v*"]

[tool.versioningit.onbuild]
source-file = "src/qcodes_contrib_drivers/_version.py"
build-file = "qcodes_contrib_drivers/_version.py"<|MERGE_RESOLUTION|>--- conflicted
+++ resolved
@@ -86,13 +86,10 @@
     "zhinst.*",
     "ruamel.*",
     "msl.loadlib",
-<<<<<<< HEAD
     "TLPM",
     "AMC",
-    "ACS"
-=======
+    "ACS",
     "TimeTagger"
->>>>>>> c59c8d4b
 ]
 ignore_missing_imports = true
 
