--- conflicted
+++ resolved
@@ -86,12 +86,9 @@
     "zhinst.*",
     "ruamel.*",
     "msl.loadlib",
-<<<<<<< HEAD
+    "TLPM",
     "AMC",
     "ACS"
-=======
-    "TLPM"
->>>>>>> 22f348de
 ]
 ignore_missing_imports = true
 
