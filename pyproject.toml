[build-system]
requires = [
    "setuptools >= 68.1.2",
    "versioningit >= 2.0.1"
]
build-backend = 'setuptools.build_meta'

[project]
name = "qcodes_contrib_drivers"
description = "User contributed drivers for QCoDeS"
classifiers = [
    "Development Status :: 3 - Alpha",
    "Intended Audience :: Science/Research",
    "License :: OSI Approved :: MIT License",
    "License :: OSI Approved :: GNU General Public License v2 or later (GPLv2+)",
    "Programming Language :: Python :: 3 :: Only",
    "Programming Language :: Python :: 3.9",
    "Programming Language :: Python :: 3.10",
    "Programming Language :: Python :: 3.11",
    "Topic :: Scientific/Engineering",]
requires-python = ">=3.9"
dependencies = [ "qcodes>=0.37.0", "versioningit>=2.0.1", "packaging"]
dynamic = [ "version",]

[[project.maintainers]]
name = "QCoDeS Community"
email = "qcodes-support@microsoft.com"

[project.readme]
file = "README.rst"
content-type = "text/x-rst"

[project.license]
text = "MIT"

[project.urls]
Homepage = "https://github.com/QCoDeS/Qcodes_contrib_drivers"
Documentation = "https://qcodes.github.io/Qcodes_contrib_drivers/"
Source = "https://github.com/qcodes/qcodes_contrib_drivers"
Tracker = "https://github.com/QCoDeS/Qcodes_contrib_drivers/issues"

[project.optional-dependencies]
test = [
    "pytest>=6.2.2",
    "pytest-mock",
    "mypy>=0.940",
    "pytest-cov>=3.0.0",
    "coverage[toml]>=6.2",
    "pyvisa-sim",
    "types-tqdm>=4.64.6"
]
docs = [ "sphinx", "sphinx_rtd_theme", "nbsphinx", ]

[tool.mypy]
strict_optional = true
disallow_untyped_decorators = true
ignore_missing_imports = false
show_column_numbers = true
warn_unused_ignores = true
warn_unused_configs = true
warn_redundant_casts = true
show_error_codes = true

[[tool.mypy.overrides]]
module = [
    "qcodes_contrib_drivers.drivers.Spectrum.pyspcm"
    ]
ignore_errors = true

# these are packages that we import
# but either don't have stubs or we
# dont have them installed.
[[tool.mypy.overrides]]
module = [
    "cffi",
    "keysightSD1",
    "nidaqmx.*",
    "niswitch.*",
    "pandas",
    "py_header.*",
    "pyspcm",
    "spirack",
    "zhinst.*",
    "ruamel.*",
<<<<<<< HEAD
    "TLPM"
=======
    "msl.loadlib"
>>>>>>> e0bd8636
]
ignore_missing_imports = true

[tool.setuptools]
zip-safe = false
license-files = [
    "LICENSE_TEKTRONIX_AWG520_KEITHLEY_2700",
    "LICENSE",
]
include-package-data = false

[tool.setuptools.packages]
find = {namespaces = false}

[tool.versioningit]
default-version = "0.0"

[tool.versioningit.format]
distance = "{next_version}.dev{distance}+{branch}.{vcs}{rev}"
dirty = "{next_version}.dev{distance}+{branch}.{vcs}{rev}.dirty"
distance-dirty = "{next_version}.dev{distance}+{branch}.{vcs}{rev}.dirty"

[tool.versioningit.vcs]
method = "git"
match = ["v*"]

[tool.versioningit.onbuild]
source-file = "qcodes_contrib_drivers/_version.py"
build-file = "qcodes_contrib_drivers/_version.py"<|MERGE_RESOLUTION|>--- conflicted
+++ resolved
@@ -82,11 +82,8 @@
     "spirack",
     "zhinst.*",
     "ruamel.*",
-<<<<<<< HEAD
+    "msl.loadlib",
     "TLPM"
-=======
-    "msl.loadlib"
->>>>>>> e0bd8636
 ]
 ignore_missing_imports = true
 
