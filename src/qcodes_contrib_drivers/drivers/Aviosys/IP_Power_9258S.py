--- conflicted
+++ resolved
@@ -1,8 +1,4 @@
-<<<<<<< HEAD
-import warnings
-=======
 import sys
->>>>>>> 97af0a50
 
 from qcodes import Instrument, InstrumentChannel, ChannelList
 from qcodes.utils import QCoDeSDeprecationWarning
@@ -108,21 +104,10 @@
         return {'vendor': 'Aviosys', 'model': 'IP Power 9258S'}
 
 
-<<<<<<< HEAD
-class Aviosys_IP_Power_9258S(AviosysIPPower9258S):
-    def __init__(self, name: str, address: str, login_name: str,
-                 login_password: str, **kwargs):
-        warnings.warn('This class name is deprecated. Please use the '
-                      'AviosysIPPower9258S class instead',
-                      DeprecationWarning)
-        super().__init__(name, address, login_name, login_password,
-                         **kwargs)
-=======
 @deprecated(
     'This class name is deprecated. Please use the AviosysIPPower9258S class instead',
     category=QCoDeSDeprecationWarning,
     stacklevel=2
 )
 class Aviosys_IP_Power_9258S(AviosysIPPower9258S):
-    pass
->>>>>>> 97af0a50
+    pass