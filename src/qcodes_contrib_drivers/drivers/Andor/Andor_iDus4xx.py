--- conflicted
+++ resolved
@@ -255,12 +255,6 @@
     When getting, a tuple of *three* numbers (number, height, offset) is
     again returned. In addition, the CCD calculates the gap between
     tracks and the offset from the bottom row. These are stored as
-<<<<<<< HEAD
-    properties of the parameter, i.e., accessible through
-    :property:`gap` and :property:`bottom`, respectively.
-    """
-    MultiTrackSettings = namedtuple('MultiTrackSettings', ['number', 'height', 'offset'])
-=======
     properties of the parameter, i.e., accessible through :attr:`gap`
     and :attr:`bottom`, respectively.
     """
@@ -271,7 +265,6 @@
         height: int
         offset: int
 
->>>>>>> 71252943
     _bottom: int | None = None
     _gap: int | None = None
 
