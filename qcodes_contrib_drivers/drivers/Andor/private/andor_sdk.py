--- conflicted
+++ resolved
@@ -386,10 +386,7 @@
             return temperature_codes[code]
 
         self.error_check(code, 'GetTemperature')
-<<<<<<< HEAD
-=======
         return self.success_codes.get(code, self.error_codes.get(code, '')), ''
->>>>>>> a9ee7069
 
     # SDK functions
     def abort_acquisition(self) -> None:
