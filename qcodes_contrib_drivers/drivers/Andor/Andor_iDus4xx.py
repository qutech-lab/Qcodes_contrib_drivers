--- conflicted
+++ resolved
@@ -950,10 +950,7 @@
         if setpoint is None and (setpoint := self.set_temperature.get()) is None:
             raise ValueError('Please set the set_temperature first or specify setpoint.')
 
-<<<<<<< HEAD
-=======
         targets: tuple[str, str] | tuple[str]
->>>>>>> a9ee7069
         if target.lower() == 'reached':
             targets = ('DRV_TEMP_NOT_STABILIZED', 'DRV_TEMP_STABILIZED')
         elif target.lower() == 'stabilized':
