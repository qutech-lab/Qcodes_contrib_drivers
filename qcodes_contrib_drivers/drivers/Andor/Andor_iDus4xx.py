--- conflicted
+++ resolved
@@ -1105,12 +1105,8 @@
         with tqdm(
                 initial=(initial := self.temperature.get()),
                 total=target - initial,
-<<<<<<< HEAD
-                desc=f'{self.name} warming up to {target}{self.temperature.unit}',
-=======
                 desc=f'{self.name} warming up from {initial}{self.temperature.unit} '
                      f'to {target}{self.temperature.unit}. Delta',
->>>>>>> 73fe2dc0
                 unit=self.temperature.unit,
                 disable=not show_progress
         ) as pbar:
